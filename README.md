--- conflicted
+++ resolved
@@ -2,14 +2,11 @@
 
 A modern platform to explore and rank the top 100 open source libraries by expertise domain.
 
-<<<<<<< HEAD
-=======
 [![GitHub stars](https://img.shields.io/github/stars/CMBAgents/cmbagent-info?style=social)](https://github.com/CMBAgents/cmbagent-info)
 [![GitHub forks](https://img.shields.io/github/forks/CMBAgents/cmbagent-info?style=social)](https://github.com/CMBAgents/cmbagent-info)
 [![GitHub issues](https://img.shields.io/github/issues/CMBAgents/cmbagent-info)](https://github.com/CMBAgents/cmbagent-info/issues)
 [![GitHub license](https://img.shields.io/github/license/CMBAgents/cmbagent-info)](https://github.com/CMBAgents/cmbagent-info/blob/main/LICENSE)
 
->>>>>>> 010c4e2b
 ## Overview
 
 Synapses allows you to discover, compare, and interact with the most popular libraries across different domains. Each library is ranked according to its GitHub popularity and comes with detailed contexts automatically generated from existing documentation, docstrings, notebooks, and even code.
@@ -28,11 +25,8 @@
 
 **Automatic Contexts** : Automatic generation of contextual documentation for each library taking into account existing documentation, docstrings, notebooks, and even code
 
-<<<<<<< HEAD
-=======
 **Modern Interface** : Responsive design with smooth animations and intuitive navigation
 
->>>>>>> 010c4e2b
 **Specialized Domains** : Focus on machine learning, astrophysics/cosmology, and finance/trading
 
 ## Technologies
@@ -43,46 +37,6 @@
 - **Documentation** : Automatic generation with contextmaker
 - **Deployment** : Docker and Google Cloud Platform
 
-<<<<<<< HEAD
-=======
-## Quick Start
-
-```bash
-# Install dependencies
-npm install
-
-# Start development mode
-npm run dev
-
-# Build for production
-npm run build
-```
-
-## Project Structure
-
-```
-app/
-├── api/           # API routes
-├── chat/          # Domain-specific chat interface
-├── leaderboard/   # Library rankings
-├── ui/            # Reusable components
-└── utils/         # Utilities and helpers
-
-scripts/           # Python scripts for maintenance
-├── maintenance/   # Automated maintenance scripts
-└── core/          # Context and data management
-```
-
-## Data Maintenance
-
-The project includes automated scripts for:
-
-- Updating rankings from GitHub
-- Generating missing contexts
-- Cloud synchronization
-- Cost and performance monitoring
-
->>>>>>> 010c4e2b
 ## Contributing
 
 Contributions are welcome! Check open issues or propose new features.
